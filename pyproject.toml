[tool.poetry]
name = "octree-creation-app"
version = "0.2.0-alpha.1"
license = "MIT"
description = "Octree creation app."
authors = ["Mira Geoscience <support@mirageoscience.com>"]
maintainers = ["Dominique Fournier <dominiquef@mirageoscience.com>"]
repository = "https://github.com/MiraGeoscience/octree-creation-app"
documentation  = "https://mirageoscience-octree-creation-app.readthedocs-hosted.com/"
homepage = "https://www.mirageoscience.com/mining-industry-software/python-integration/"

readme = "README.rst"

packages = [
     { include = "octree_creation_app" },
     { include = "octree_creation_app-assets" },
]

include = [
    { path = "COPYING", format = ["sdist", "wheel"] },
    { path = "COPYING.LESSER", format = ["sdist", "wheel"] },
    { path = "LICENSE", format = ["sdist", "wheel"] },
    { path = "README.rst", format = ["sdist", "wheel"] },
    { path = "THIRD_PARTY_SOFTWARE.rst", format = ["sdist", "wheel"] },
    { path = "docs/**/THIRD_PARTY_SOFTWARE.rst", format = ["sdist", "wheel"] },
]

classifiers = [
    "Development Status :: 4 - Beta",
    "Intended Audience :: Science/Research",
    "Programming Language :: Python",
    "Topic :: Scientific/Engineering",
    "Topic :: Scientific/Engineering :: Mathematics",
    "Topic :: Scientific/Engineering :: Physics",
    "Operating System :: Microsoft :: Windows",
    "Operating System :: POSIX",
    "Operating System :: Unix",
    "Operating System :: MacOS",
    "Natural Language :: English",
]

[tool.poetry.scripts]

[tool.poetry.dependencies]
python = "^3.10"

discretize = "~0.10.0"
numpy = "~1.26.0"  # also in geoh5py
<<<<<<< HEAD
scipy = "~1.14"
=======
scipy = "~1.14.0"
>>>>>>> 015211d1

## Pip dependencies from Git repositories
#------------------------------------

#geoh5py = {version = "~0.10.0-alpha.1", source = "pypi", allow-prereleases = true}
#geoh5py = {url = "https://github.com/MiraGeoscience/geoh5py/archive/refs/heads/develop.tar.gz"}
geoh5py = {git = "https://github.com/MiraGeoscience/geoh5py.git", rev = "develop"}
#geoh5py = {url = "http://localhost:8888/geoh5py.tar.gz"}

#geoapps-utils = { version = "~0.4.0-alpha.1", source = "pypi", allow-prereleases = true}
#geoapps-utils = { url = "https://github.com/MiraGeoscience/geoapps-utils/archive/refs/heads/develop.tar.gz" }
geoapps-utils = {git = "https://github.com/MiraGeoscience/geoapps-utils.git", rev = "develop"}
#geoapps-utils = {url = "http://localhost:8888/geoapps-utils.tar.gz"}

## indirect dependencies, forcing them here for installation through Conda not pip
#---------------------------------------------------------------------------------
h5py = "^3.2.1"  # from geoh5py
Pillow = "~10.3.0"  # from geoh5py
pydantic = "^2.5.2"  # from geoh5py, geoapps-utils

## about pip dependencies
# to be specified to work with conda-lock
# - from PyPI: my_package = { version = "1.2.3", source = "pypi" }
# - from URL: !!! no actual lock, as tag or branch can move and installation will fetch current !!!
#   - for a tag:    my_package = { url = "https://github.com/ORGANISATION/REPO/archive/refs/tags/TAG.tar.gz" }
#   - for a branch: my_package = { url = "https://github.com/ORGANISATION/REPO/archive/refs/heads/BRANCH.tar.gz" }
# - to actually lock on a revision: my_package = { git = "https://github.com/ORGANISATION/REPO.git", rev = "GIT_REV" }
#   (where rev value is a tag, a branch name or a commit hash). Can also use ``branch`` or ``tag`` instead of ``rev``

[tool.poetry.group.dev.dependencies]
Pygments = "*"
pylint = "*"
pytest = "*"
pytest-cov = "*"
tomli = "*"

[tool.conda-lock]
platforms = ['win-64', 'linux-64']
channels = ['conda-forge']

[tool.isort]
profile = "black"

[tool.black]
# defaults are just fine

[tool.mypy]
warn_unused_configs = true
ignore_missing_imports = true
scripts_are_modules = true
show_error_context = true
show_column_numbers = true
check_untyped_defs = true

plugins = [
    'numpy.typing.mypy_plugin'
]

[tool.pytest.ini_options]
#addopts =

[tool.coverage.run]
branch = true
source = ["octree_creation_app"]
omit = []

[tool.coverage.report]
exclude_lines = [
    "raise NotImplementedError",
    "pass",
    "if TYPE_CHECKING",
    "pragma: no cover"
]

fail_under = 90

[tool.coverage.html]
skip_empty = true
skip_covered = true

[build-system]
requires = ["poetry-core>=1.0.0", "setuptools"]
build-backend = "poetry.core.masonry.api"<|MERGE_RESOLUTION|>--- conflicted
+++ resolved
@@ -46,11 +46,7 @@
 
 discretize = "~0.10.0"
 numpy = "~1.26.0"  # also in geoh5py
-<<<<<<< HEAD
-scipy = "~1.14"
-=======
 scipy = "~1.14.0"
->>>>>>> 015211d1
 
 ## Pip dependencies from Git repositories
 #------------------------------------
