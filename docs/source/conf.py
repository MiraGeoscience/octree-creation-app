<<<<<<< HEAD
# ''''''''''''''''''''''''''''''''''''''''''''''''''''''''''''''''''''''''''''''
#  Copyright (c) 2025 Mira Geoscience Ltd.                                     '
#                                                                              '
#  This file is part of octree-creation-app package.                           '
#                                                                              '
#  octree-creation-app is distributed under the terms and conditions of the MIT License
#  (see LICENSE file at the root of this source code package).                 '
#                                                                              '
# ''''''''''''''''''''''''''''''''''''''''''''''''''''''''''''''''''''''''''''''
=======
# ''''''''''''''''''''''''''''''''''''''''''''''''''''''''''''''''''''''''''''''''''''''''
#  Copyright (c) 2024-2025 Mira Geoscience Ltd.                                          '
#                                                                                        '
#  This file is part of octree-creation-app package.                                     '
#                                                                                        '
#  octree-creation-app is distributed under the terms and conditions of the MIT License  '
#  (see LICENSE file at the root of this source code package).                           '
#                                                                                        '
# ''''''''''''''''''''''''''''''''''''''''''''''''''''''''''''''''''''''''''''''''''''''''

from datetime import datetime
from importlib.metadata import version
>>>>>>> f5fe8fd5

# Configuration file for the Sphinx documentation builder.
#
# For the full list of built-in configuration values, see the documentation:
# https://www.sphinx-doc.org/en/master/usage/configuration.html

# -- Project information -----------------------------------------------------
# https://www.sphinx-doc.org/en/master/usage/configuration.html#project-information

project = "octree-creation"
author = "Mira Geoscience Ltd."
project_copyright = "%Y, Mira Geoscience Ltd"


# -- General configuration ---------------------------------------------------
# https://www.sphinx-doc.org/en/master/usage/configuration.html#general-configuration

# The full version, including alpha/beta/rc tags.
release = version("octree-creation-app")
# The short X.Y.Z version.
version = ".".join(release.split(".")[:3])

extensions = [
    "sphinx.ext.autodoc",
    "sphinx.ext.autosummary",
    "sphinx.ext.todo",
]

templates_path = ["_templates"]
exclude_patterns = []
todo_include_todos = True

# -- Options for auto-doc ----------------------------------------------------
# https://www.sphinx-doc.org/en/master/usage/extensions/autodoc.html#module-sphinx.ext.autodoc

autodoc_typehints = "signature"

# -- Options for HTML output -------------------------------------------------
# https://www.sphinx-doc.org/en/master/usage/configuration.html#options-for-html-output

html_theme = "alabaster"
html_theme_options = {
    'description': f"version {release}",
}

# Enable numref
numfig = True

def get_copyright_notice():
    return f"Copyright {datetime.now().strftime(project_copyright)}"


rst_epilog = f"""
.. |copyright_notice| replace:: {get_copyright_notice()}.
"""
<|MERGE_RESOLUTION|>--- conflicted
+++ resolved
@@ -1,14 +1,3 @@
-<<<<<<< HEAD
-# ''''''''''''''''''''''''''''''''''''''''''''''''''''''''''''''''''''''''''''''
-#  Copyright (c) 2025 Mira Geoscience Ltd.                                     '
-#                                                                              '
-#  This file is part of octree-creation-app package.                           '
-#                                                                              '
-#  octree-creation-app is distributed under the terms and conditions of the MIT License
-#  (see LICENSE file at the root of this source code package).                 '
-#                                                                              '
-# ''''''''''''''''''''''''''''''''''''''''''''''''''''''''''''''''''''''''''''''
-=======
 # ''''''''''''''''''''''''''''''''''''''''''''''''''''''''''''''''''''''''''''''''''''''''
 #  Copyright (c) 2024-2025 Mira Geoscience Ltd.                                          '
 #                                                                                        '
@@ -21,7 +10,6 @@
 
 from datetime import datetime
 from importlib.metadata import version
->>>>>>> f5fe8fd5
 
 # Configuration file for the Sphinx documentation builder.
 #
