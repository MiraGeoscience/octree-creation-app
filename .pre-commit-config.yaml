
default_language_version:
    python: python3
exclude: ^docs/(source/conf.py|_ext/)
default_stages: [commit,push]
fail_fast: false

ci:
    skip: [pylint]
    autoupdate_branch: develop
    autoupdate_schedule: monthly

repos:
-   repo: https://github.com/hadialqattan/pycln
    rev: v2.4.0
    hooks:
    -   id: pycln
        args: [--config=pyproject.toml]
-   repo: https://github.com/PyCQA/isort
    rev: 5.13.2
    hooks:
    -   id: isort
        additional_dependencies: [tomli] # to read config from pyproject.toml
-   repo: https://github.com/psf/black
    rev: 24.4.2
    hooks:
    -   id: black
-   repo: https://github.com/PyCQA/flake8
    rev: 7.0.0
    hooks:
    -   id: flake8
-   repo: https://github.com/asottile/pyupgrade
    rev: v3.15.2
    hooks:
    -   id: pyupgrade
        args: [--py310-plus]
-   repo: https://github.com/pre-commit/mirrors-mypy
    rev: v1.10.0
    hooks:
    -   id: mypy
        additional_dependencies: [
<<<<<<< HEAD
            numpy==1.23.*,
=======
            numpy==1.26.*,  # pre-commit CI does not provide numpy 1.23.*
>>>>>>> ae5c8530
            types-toml,
            types-PyYAML,
            tomli  # to read config from pyproject.toml
        ]
        exclude: ^(docs|octree_creation_app-assets)/
-   repo: https://github.com/codingjoe/relint
    rev: 3.1.1
    hooks:
    -   id: relint
        args: [-W]  # to fail on warnings
-   repo: local
    hooks:
    -   id: pylint
        name: pylint
        entry: .\\devtools\\conda_env_pylint.bat
        language: system
        require_serial: true  # pylint does its own parallelism
        types: [python]
        exclude: ^(devtools|docs)/
    -   id: check-copyright
        name: Check copyright
        entry: python devtools/check-copyright.py
        language: python
        types: [text]
        files: (^LICENSE|^README(|-dev).rst|\.py|\.pyi)$
        exclude: (^\.|^docs/)
    -   id: prepare-commit-msg
        stages: [prepare-commit-msg]
        name: Prepare commit message
        entry: python devtools/git_message_hook.py --prepare
        language: python
    -   id: check-commit-msg
        stages: [commit-msg]
        name: Check commit message
        entry: python devtools/git_message_hook.py --check
        language: python
-   repo: https://github.com/codespell-project/codespell
    rev: v2.2.6
    hooks:
    -   id: codespell
        exclude: (-lock\.ya?ml|\benvironments/.*\.ya?ml|\.ipynb|^THIRD_PARTY_SOFTWARE\.rst)$
        entry: codespell -I .codespellignore
-   repo: https://github.com/pre-commit/pre-commit-hooks
    rev: v4.6.0
    hooks:
    -   id: trailing-whitespace
        exclude: \.mdj$
    -   id: check-json
        exclude_types: [jupyter]
    -   id: check-toml
    -   id: check-yaml
#    -   id: check-added-large-files # crashing on some configuration. To be investigated
    -   id: check-case-conflict
    -   id: check-merge-conflict
    -   id: debug-statements
    -   id: detect-private-key
    -   id: end-of-file-fixer
        exclude: (^\.idea/.*\.xml|\.mdj)$
    -   id: mixed-line-ending
        exclude: ^\.idea/.*\.xml$
    -   id: name-tests-test
    -   id: pretty-format-json
        args:
            - --autofix
            - --indent=4
            - --no-sort-keys
            - --top-keys
            - version,title,icon,documentation,conda_environment,run_command,geoh5,monitoring_directory,workspace_geoh5
        exclude_types: [jupyter]
        exclude: ^docs/(.*/)?images/
-   repo: https://github.com/rstcheck/rstcheck
    rev: v6.2.0
    hooks:
    -   id: rstcheck
        exclude: ^THIRD_PARTY_SOFTWARE.rst$
        additional_dependencies: [sphinx]
-   repo: https://github.com/pre-commit/pygrep-hooks
    rev: v1.10.0
    hooks:
    -   id: rst-backticks
        exclude: ^THIRD_PARTY_SOFTWARE.rst$<|MERGE_RESOLUTION|>--- conflicted
+++ resolved
@@ -39,11 +39,7 @@
     hooks:
     -   id: mypy
         additional_dependencies: [
-<<<<<<< HEAD
-            numpy==1.23.*,
-=======
             numpy==1.26.*,  # pre-commit CI does not provide numpy 1.23.*
->>>>>>> ae5c8530
             types-toml,
             types-PyYAML,
             tomli  # to read config from pyproject.toml
