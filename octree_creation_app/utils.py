#  Copyright (c) 2022-2023 Mira Geoscience Ltd.
#
#  This file is part of octree_creation_app package.
#
#  All rights reserved.
#
<<<<<<< HEAD
from __future__ import annotations

from logging import warn

=======
import discretize
>>>>>>> 1c83c408
import numpy as np
from discretize import TreeMesh
from geoh5py import Workspace
from geoh5py.objects import Octree
from geoh5py.shared.utils import fetch_active_workspace
from scipy.spatial._ckdtree import cKDTree


def create_octree_from_octrees(meshes: list[Octree | TreeMesh]) -> TreeMesh:
    """
    Create an all encompassing octree mesh from a list of meshes.

    :param meshes: List of Octree or TreeMesh meshes.

    :return octree: A global Octree.
    """
    cell_size = []
    dimensions = None
    origin = None

    for mesh in meshes:
        attributes = get_octree_attributes(mesh)

        if dimensions is None:
            dimensions = attributes["dimensions"]
            origin = attributes["origin"]
        else:
            if not np.allclose(dimensions, attributes["dimensions"]):
                raise ValueError("Meshes must have same dimensions")

            if not np.allclose(origin, attributes["origin"]):
                raise ValueError("Meshes must have same origin")

        cell_size.append(attributes["cell_size"])

    cell_size = np.min(np.vstack(cell_size), axis=0)
    cells = []
    for ind in range(3):
        extent = dimensions[ind]
        maxLevel = int(np.ceil(np.log2(extent / cell_size[ind])))
        cells += [np.ones(2**maxLevel) * cell_size[ind]]

    # Define the mesh and origin
    treemesh = TreeMesh(cells, origin=origin)

    for mesh in meshes:
        if isinstance(mesh, Octree):
            centers = mesh.centroids
            levels = treemesh.max_level - np.log2(mesh.octree_cells["NCells"])
        else:
            centers = mesh.cell_centers
            levels = (
                treemesh.max_level
                - mesh.max_level
                + mesh.cell_levels_by_index(np.arange(mesh.nC))
            )

        treemesh.insert_cells(centers, levels, finalize=False)

    treemesh.finalize()

    return treemesh


def collocate_octrees(global_mesh: Octree, local_meshes: list[Octree]):
    """
    Collocate a list of octree meshes into a global octree mesh.

    :param global_mesh: Global octree mesh.
    :param local_meshes: List of local octree meshes.
    """
    attributes = get_octree_attributes(global_mesh)
    cell_size = attributes["cell_size"]

    u_grid = global_mesh.octree_cells["I"] * global_mesh.u_cell_size
    v_grid = global_mesh.octree_cells["J"] * global_mesh.v_cell_size
    w_grid = global_mesh.octree_cells["K"] * global_mesh.w_cell_size

    xyz = np.c_[u_grid, v_grid, w_grid] + attributes["origin"]
    tree = cKDTree(xyz)

    for local_mesh in local_meshes:
        attributes = get_octree_attributes(local_mesh)

        if cell_size and not cell_size == attributes["cell_size"]:
            raise ValueError(
                f"Cell size mismatch in dimension {cell_size} != {attributes['cell_size']}"
            )

        _, closest = tree.query(attributes["origin"])
        shift = xyz[closest, :] - attributes["origin"]

        if np.any(shift != 0.0):
            with fetch_active_workspace(local_mesh.workspace) as workspace:
                warn(
                    f"Shifting {local_mesh.name} mesh origin by {shift} m to match inversion mesh."
                )
                local_mesh.origin = attributes["origin"] + shift
                workspace.update_attribute(local_mesh, "attributes")


def get_octree_attributes(mesh: Octree | TreeMesh) -> dict[str, list]:
    """
    Get mesh attributes.

    :param mesh: Input Octree or TreeMesh object.
    :return mesh_attributes: Dictionary of mesh attributes.
    """
    if not isinstance(mesh, (Octree, TreeMesh)):
        raise TypeError(f"All meshes must be Octree or TreeMesh, not {type(mesh)}")

    cell_size = []
    cell_count = []
    dimensions = []
    if isinstance(mesh, TreeMesh):
        for dim in range(3):
            cell_size.append(mesh.h[dim][0])
            cell_count.append(mesh.h[dim].size)
            dimensions.append(mesh.h[dim].sum())
        origin = mesh.origin
    else:
        with fetch_active_workspace(mesh.workspace):
            for dim in "uvw":
                cell_size.append(np.abs(getattr(mesh, f"{dim}_cell_size")))
                cell_count.append(getattr(mesh, f"{dim}_count"))
                dimensions.append(
                    getattr(mesh, f"{dim}_cell_size") * getattr(mesh, f"{dim}_count")
                )
            origin = np.r_[mesh.origin["x"], mesh.origin["y"], mesh.origin["z"]]

    extent = np.r_[origin, origin + np.r_[dimensions]]

    return {
        "cell_count": cell_count,
        "cell_size": cell_size,
        "dimensions": dimensions,
        "extent": extent,
        "origin": origin,
    }


def octree_2_treemesh(  # pylint: disable=too-many-locals
    mesh: Octree,
) -> discretize.TreeMesh:
    """
    Convert a geoh5 octree mesh to discretize.TreeMesh

    Modified code from module discretize.TreeMesh.readUBC function.

    :param mesh: Octree mesh to convert.

    :return: Resulting TreeMesh.
    """
    tsw_corner = np.asarray(mesh.origin.tolist())
    small_cell = [mesh.u_cell_size, mesh.v_cell_size, mesh.w_cell_size]
    n_cell_dim = [mesh.u_count, mesh.v_count, mesh.w_count]
    cell_sizes = [np.ones(nr) * sz for nr, sz in zip(n_cell_dim, small_cell)]
    u_shift, v_shift, w_shift = (np.sum(h[h < 0]) for h in cell_sizes)
    h1, h2, h3 = (np.abs(h) for h in cell_sizes)
    x0 = tsw_corner + np.array([u_shift, v_shift, w_shift])
    ls = np.log2(n_cell_dim).astype(int)

    if ls[0] == ls[1] and ls[1] == ls[2]:
        max_level = ls[0]
    else:
        max_level = min(ls) + 1

    treemesh = TreeMesh([h1, h2, h3], x0=x0)

    # Convert array_ind to points in coordinates of underlying cpp tree
    # array_ind is ix, iy, iz(top-down) need it in ix, iy, iz (bottom-up)
    if mesh.octree_cells is None:
        return None
    cells = np.vstack(mesh.octree_cells.tolist())
    levels = cells[:, -1]
    array_ind = cells[:, :-1]
    array_ind = 2 * array_ind + levels[:, None]  # get cell center index
    if n_cell_dim[2] is None:
        return None
    array_ind[:, 2] = 2 * n_cell_dim[2] - array_ind[:, 2]  # switch direction of iz
    levels = max_level - np.log2(levels)  # calculate level

    treemesh.__setstate__((array_ind, levels))

    return treemesh


def treemesh_2_octree(
    workspace: Workspace, treemesh: discretize.TreeMesh, **kwargs
) -> Octree:
    """
    Converts a :obj:`discretize.TreeMesh` to :obj:`geoh5py.objects.Octree` entity.

    :param workspace: Workspace to create the octree in.
    :param treemesh: TreeMesh to convert.

    :return: Octree entity.
    """
    index_array, levels = getattr(treemesh, "_ubc_indArr")
    ubc_order = getattr(treemesh, "_ubc_order")

    index_array = index_array[ubc_order] - 1
    levels = levels[ubc_order]

    origin = treemesh.x0.copy()
    origin[2] += treemesh.h[2].size * treemesh.h[2][0]
    mesh_object = Octree.create(
        workspace,
        origin=origin,
        u_count=treemesh.h[0].size,
        v_count=treemesh.h[1].size,
        w_count=treemesh.h[2].size,
        u_cell_size=treemesh.h[0][0],
        v_cell_size=treemesh.h[1][0],
        w_cell_size=-treemesh.h[2][0],
        octree_cells=np.c_[index_array, levels],
        **kwargs,
    )

    return mesh_object<|MERGE_RESOLUTION|>--- conflicted
+++ resolved
@@ -4,17 +4,12 @@
 #
 #  All rights reserved.
 #
-<<<<<<< HEAD
 from __future__ import annotations
 
 from logging import warn
 
-=======
-import discretize
->>>>>>> 1c83c408
 import numpy as np
 from discretize import TreeMesh
-from geoh5py import Workspace
 from geoh5py.objects import Octree
 from geoh5py.shared.utils import fetch_active_workspace
 from scipy.spatial._ckdtree import cKDTree
@@ -50,14 +45,17 @@
     cell_size = np.min(np.vstack(cell_size), axis=0)
     cells = []
     for ind in range(3):
-        extent = dimensions[ind]
-        maxLevel = int(np.ceil(np.log2(extent / cell_size[ind])))
-        cells += [np.ones(2**maxLevel) * cell_size[ind]]
+        if dimensions is not None:
+            extent = dimensions[ind]
+            maxLevel = int(np.ceil(np.log2(extent / cell_size[ind])))
+            cells += [np.ones(2**maxLevel) * cell_size[ind]]
 
     # Define the mesh and origin
     treemesh = TreeMesh(cells, origin=origin)
 
     for mesh in meshes:
+        if mesh.octree_cells is None:
+            continue
         if isinstance(mesh, Octree):
             centers = mesh.centroids
             levels = treemesh.max_level - np.log2(mesh.octree_cells["NCells"])
@@ -85,7 +83,8 @@
     """
     attributes = get_octree_attributes(global_mesh)
     cell_size = attributes["cell_size"]
-
+    if global_mesh.octree_cells is None:
+        raise ValueError("Mesh octree cells must be defined.")
     u_grid = global_mesh.octree_cells["I"] * global_mesh.u_cell_size
     v_grid = global_mesh.octree_cells["J"] * global_mesh.v_cell_size
     w_grid = global_mesh.octree_cells["K"] * global_mesh.w_cell_size
@@ -127,18 +126,19 @@
     cell_count = []
     dimensions = []
     if isinstance(mesh, TreeMesh):
-        for dim in range(3):
-            cell_size.append(mesh.h[dim][0])
-            cell_count.append(mesh.h[dim].size)
-            dimensions.append(mesh.h[dim].sum())
+        for int_dim in range(3):
+            cell_size.append(mesh.h[int_dim][0])
+            cell_count.append(mesh.h[int_dim].size)
+            dimensions.append(mesh.h[int_dim].sum())
         origin = mesh.origin
     else:
         with fetch_active_workspace(mesh.workspace):
-            for dim in "uvw":
-                cell_size.append(np.abs(getattr(mesh, f"{dim}_cell_size")))
-                cell_count.append(getattr(mesh, f"{dim}_count"))
+            for str_dim in "uvw":
+                cell_size.append(np.abs(getattr(mesh, f"{str_dim}_cell_size")))
+                cell_count.append(getattr(mesh, f"{str_dim}_count"))
                 dimensions.append(
-                    getattr(mesh, f"{dim}_cell_size") * getattr(mesh, f"{dim}_count")
+                    getattr(mesh, f"{str_dim}_cell_size")
+                    * getattr(mesh, f"{str_dim}_count")
                 )
             origin = np.r_[mesh.origin["x"], mesh.origin["y"], mesh.origin["z"]]
 
@@ -153,17 +153,10 @@
     }
 
 
-def octree_2_treemesh(  # pylint: disable=too-many-locals
-    mesh: Octree,
-) -> discretize.TreeMesh:
+def octree_2_treemesh(mesh):  # pylint: disable=too-many-locals
     """
     Convert a geoh5 octree mesh to discretize.TreeMesh
-
     Modified code from module discretize.TreeMesh.readUBC function.
-
-    :param mesh: Octree mesh to convert.
-
-    :return: Resulting TreeMesh.
     """
     tsw_corner = np.asarray(mesh.origin.tolist())
     small_cell = [mesh.u_cell_size, mesh.v_cell_size, mesh.w_cell_size]
@@ -183,14 +176,10 @@
 
     # Convert array_ind to points in coordinates of underlying cpp tree
     # array_ind is ix, iy, iz(top-down) need it in ix, iy, iz (bottom-up)
-    if mesh.octree_cells is None:
-        return None
     cells = np.vstack(mesh.octree_cells.tolist())
     levels = cells[:, -1]
     array_ind = cells[:, :-1]
     array_ind = 2 * array_ind + levels[:, None]  # get cell center index
-    if n_cell_dim[2] is None:
-        return None
     array_ind[:, 2] = 2 * n_cell_dim[2] - array_ind[:, 2]  # switch direction of iz
     levels = max_level - np.log2(levels)  # calculate level
 
@@ -199,17 +188,7 @@
     return treemesh
 
 
-def treemesh_2_octree(
-    workspace: Workspace, treemesh: discretize.TreeMesh, **kwargs
-) -> Octree:
-    """
-    Converts a :obj:`discretize.TreeMesh` to :obj:`geoh5py.objects.Octree` entity.
-
-    :param workspace: Workspace to create the octree in.
-    :param treemesh: TreeMesh to convert.
-
-    :return: Octree entity.
-    """
+def treemesh_2_octree(workspace, treemesh, **kwargs):
     index_array, levels = getattr(treemesh, "_ubc_indArr")
     ubc_order = getattr(treemesh, "_ubc_order")
 
