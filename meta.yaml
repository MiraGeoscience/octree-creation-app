--- conflicted
+++ resolved
@@ -1,9 +1,5 @@
 {% set name = "octree-creation-app" %}
-<<<<<<< HEAD
-{% set version = "0.3.0a1" %}
-=======
 {% set version = "0.2.0b3" %}
->>>>>>> 32bb0460
 
 package:
   name: {{ name|lower }}
@@ -30,8 +26,8 @@
     - discretize >=0.10.0,<0.11.0
     - numpy >=1.26.0,<1.27.0
     - scipy >=1.14.0,<1.15.0
-    - geoh5py >=0.11.0a1,<0.12.0a.dev
-    - geoapps-utils >=0.5.0a1,<0.6.0a.dev
+    - geoh5py >=0.10.0b1,<0.11.0a.dev
+    - geoapps-utils >=0.4.0b1,<0.5.0a.dev
     - h5py >=3.2.1,<4.0.0
     - pillow >=10.3.0,<10.4.0
     - pydantic >=2.5.2,<2.6.0
